--- conflicted
+++ resolved
@@ -162,7 +162,6 @@
         default=128,
         help="Number of overlay payloads retained for late websocket clients",
     )
-<<<<<<< HEAD
     parser.add_argument(
         "--dashboard-host",
         default="127.0.0.1",
@@ -174,8 +173,6 @@
         default=8765,
         help="Port for the reactive web dashboard (0 selects an ephemeral port)",
     )
-=======
->>>>>>> da247bbd
     args = parser.parse_args()
 
     helper, broadcaster = _build_helper(args)
@@ -184,7 +181,6 @@
         asyncio.run(_run(helper, broadcaster, args))
         return
 
-<<<<<<< HEAD
     dashboard = ReactiveDashboard(
         helper,
         refresh_seconds=args.gui_refresh,
@@ -202,7 +198,6 @@
         print("Running headless instead.")
         asyncio.run(_run(helper, broadcaster, args))
         return
-=======
     try:
         dashboard = ReactiveDashboard(helper, refresh_seconds=args.gui_refresh)
     except ImportError:
@@ -220,36 +215,29 @@
             asyncio.run(_run(helper, broadcaster, args))
             return
         raise
->>>>>>> da247bbd
 
     stop_event = threading.Event()
 
     def worker() -> None:
-<<<<<<< HEAD
         try:
             asyncio.run(_run(helper, broadcaster, args, stop_event=stop_event))
         finally:
             stop_event.set()
             dashboard.stop()
-=======
         asyncio.run(_run(helper, broadcaster, args, stop_event=stop_event))
->>>>>>> da247bbd
 
     thread = threading.Thread(target=worker, daemon=True)
     thread.start()
     try:
-<<<<<<< HEAD
         dashboard.wait_forever()
     finally:
         stop_event.set()
         dashboard.stop()
-=======
         dashboard.start()
     except KeyboardInterrupt:
         pass
     finally:
         stop_event.set()
->>>>>>> da247bbd
         thread.join()
 
 
