"""Command-line entry point for the Arena helper demo runtime."""

from __future__ import annotations

import argparse
import asyncio
import json
import math
import random
import threading
from dataclasses import asdict
from typing import Sequence, Tuple

from fps_booster import (
    ArenaHelper,
    FeatureFlags,
    OverlayEventBroadcaster,
    PerformanceSample,
    ReactiveDashboard,
    SessionMetrics,
)


def _demo_frame(step: int) -> Sequence[Sequence[Sequence[int]]]:
    tone = 255 if step % 2 == 0 else 40
    frame = []
    for _ in range(10):
        row = []
        for col in range(10):
            brightness = tone if col < 6 else max(0, tone - 30)
            row.append([brightness, brightness, brightness])
        frame.append(row)
    return frame


def _demo_audio(step: int, window: int) -> Sequence[float]:
    base_freq = 400 + (step % 3) * 75
    return [0.6 * math.sin(2 * math.pi * base_freq * (i / 48000)) for i in range(window)]


def _demo_performance(step: int) -> PerformanceSample:
    fps = 70 - (step % 4) * 5
    frame_time = 1000.0 / max(fps, 1)
    cpu = 40 + (step % 3) * 5
    gpu = 45 + (step % 2) * 10
    return PerformanceSample(fps=fps, frame_time_ms=frame_time, cpu_util=cpu, gpu_util=gpu)


def _demo_session(step: int) -> SessionMetrics:
    reaction = 0.28 + 0.02 * (step % 3)
    accuracy = 0.55 + 0.05 * ((step + 1) % 3)
    stress = 0.4 + 0.1 * (random.random())
    return SessionMetrics(reaction_time=reaction, accuracy=accuracy, stress_index=stress)


def _build_helper(args: argparse.Namespace) -> Tuple[ArenaHelper, OverlayEventBroadcaster | None]:
    """Construct an ``ArenaHelper`` configured by command-line flags."""

    flags = FeatureFlags(
        hardware_telemetry=args.enable_hw,
        cv_model=args.enable_cv,
        asr_model=args.enable_asr,
        websocket_overlay=args.enable_websocket,
    )
    broadcaster = (
        OverlayEventBroadcaster(buffer=args.websocket_buffer)
        if flags.websocket_overlay
        else None
    )
    helper = ArenaHelper(feature_flags=flags, broadcaster=broadcaster)
    return helper, broadcaster


async def _run(
    helper: ArenaHelper,
    broadcaster: OverlayEventBroadcaster | None,
    args: argparse.Namespace,
    stop_event: threading.Event | None = None,
) -> None:
    """Drive the demo helper and optionally publish overlay payloads."""

    if broadcaster:
        await broadcaster.start()

    step = 0
    try:
        while True:
            if stop_event and stop_event.is_set():
                break
            if args.steps > 0 and step >= args.steps:
                break

            frame = _demo_frame(step)
            helper.process_frame(frame)

            audio = _demo_audio(step, 512)
            helper.process_audio(audio)

            perf_sample = _demo_performance(step)
            helper.process_performance(perf_sample)

            helper.record_session(_demo_session(step))
            payload = helper.overlay_payload()
            if args.payload_log_mode != "quiet":
                indent = 2 if args.payload_log_mode == "pretty" else None
                print(json.dumps(asdict(payload), indent=indent))
            if broadcaster:
                await broadcaster.async_publish(payload)

            step += 1
            if stop_event and stop_event.is_set():
                break
            if args.interval > 0:
                await asyncio.sleep(args.interval)
    finally:
        if broadcaster:
            await broadcaster.stop()


def main() -> None:
    parser = argparse.ArgumentParser(description="Arena helper demo runner")
    parser.add_argument("--enable-hw", action="store_true", help="Enable hardware telemetry integration")
    parser.add_argument("--enable-cv", action="store_true", help="Enable YOLO-style vision detector")
    parser.add_argument("--enable-asr", action="store_true", help="Enable keyword spotting on audio")
    parser.add_argument(
        "--enable-websocket",
        action="store_true",
        help="Broadcast overlay payloads via websocket",
    )
    parser.add_argument(
        "--steps",
        type=int,
        default=0,
        help="Number of demo iterations to run (0 streams indefinitely)",
    )
    parser.add_argument(
        "--interval",
        type=float,
        default=0.5,
        help="Seconds to wait between iterations",
    )
    parser.add_argument(
        "--headless",
        action="store_true",
        help="Run without launching the reactive dashboard GUI",
    )
    parser.add_argument(
        "--gui-refresh",
        type=float,
        default=0.5,
        help="Seconds between GUI refresh ticks",
    )
<<<<<<< HEAD
    parser.add_argument(
        "--payload-log-mode",
        choices=("quiet", "compact", "pretty"),
        default="quiet",
        help="Control overlay payload logging verbosity",
    )
    parser.add_argument(
        "--websocket-buffer",
        type=int,
        default=128,
        help="Number of overlay payloads retained for late websocket clients",
    )
=======
>>>>>>> f81e44e9
    args = parser.parse_args()

    helper, broadcaster = _build_helper(args)

    if args.headless:
        asyncio.run(_run(helper, broadcaster, args))
        return

    try:
        dashboard = ReactiveDashboard(helper, refresh_seconds=args.gui_refresh)
<<<<<<< HEAD
    except ImportError:
        print(
            "tkinter is not available in this Python environment. "
            "Install Tk support or pass --headless to run without the GUI."
        )
=======
    except ModuleNotFoundError:
        print("tkinter unavailable; running in headless mode.")
>>>>>>> f81e44e9
        asyncio.run(_run(helper, broadcaster, args))
        return
    except Exception as exc:  # pragma: no cover - GUI backend specific
        if exc.__class__.__name__ == "TclError":
            print("tkinter backend error; running in headless mode.")
            asyncio.run(_run(helper, broadcaster, args))
            return
        raise

    stop_event = threading.Event()

    def worker() -> None:
        asyncio.run(_run(helper, broadcaster, args, stop_event=stop_event))

    thread = threading.Thread(target=worker, daemon=True)
    thread.start()
    try:
        dashboard.start()
    except KeyboardInterrupt:
        pass
    finally:
        stop_event.set()
        thread.join()


if __name__ == "__main__":
    main()<|MERGE_RESOLUTION|>--- conflicted
+++ resolved
@@ -150,7 +150,6 @@
         default=0.5,
         help="Seconds between GUI refresh ticks",
     )
-<<<<<<< HEAD
     parser.add_argument(
         "--payload-log-mode",
         choices=("quiet", "compact", "pretty"),
@@ -163,8 +162,6 @@
         default=128,
         help="Number of overlay payloads retained for late websocket clients",
     )
-=======
->>>>>>> f81e44e9
     args = parser.parse_args()
 
     helper, broadcaster = _build_helper(args)
@@ -175,16 +172,13 @@
 
     try:
         dashboard = ReactiveDashboard(helper, refresh_seconds=args.gui_refresh)
-<<<<<<< HEAD
     except ImportError:
         print(
             "tkinter is not available in this Python environment. "
             "Install Tk support or pass --headless to run without the GUI."
         )
-=======
     except ModuleNotFoundError:
         print("tkinter unavailable; running in headless mode.")
->>>>>>> f81e44e9
         asyncio.run(_run(helper, broadcaster, args))
         return
     except Exception as exc:  # pragma: no cover - GUI backend specific
